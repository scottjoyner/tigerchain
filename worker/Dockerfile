FROM python:3.11-slim

ENV PYTHONUNBUFFERED=1
WORKDIR /app

RUN apt-get update && apt-get install -y --no-install-recommends \
    build-essential \
    && rm -rf /var/lib/apt/lists/*

COPY requirements.txt ./
RUN pip install --no-cache-dir -r requirements.txt
<<<<<<< HEAD

COPY . .
ENV PYTHONPATH=/app

CMD ["uvicorn", "server:app", "--host", "0.0.0.0", "--port", "8000"]
=======
COPY ingest_docs.py .
COPY sample_docs sample_docs
CMD ["uvicorn", "api:app", "--host", "0.0.0.0", "--port", "8000"]
>>>>>>> f44c9c8a
<|MERGE_RESOLUTION|>--- conflicted
+++ resolved
@@ -9,14 +9,6 @@
 
 COPY requirements.txt ./
 RUN pip install --no-cache-dir -r requirements.txt
-<<<<<<< HEAD
-
-COPY . .
-ENV PYTHONPATH=/app
-
-CMD ["uvicorn", "server:app", "--host", "0.0.0.0", "--port", "8000"]
-=======
 COPY ingest_docs.py .
 COPY sample_docs sample_docs
-CMD ["uvicorn", "api:app", "--host", "0.0.0.0", "--port", "8000"]
->>>>>>> f44c9c8a
+CMD ["uvicorn", "api:app", "--host", "0.0.0.0", "--port", "8000"]