#!/usr/bin/env bash
set -euo pipefail

USER=${USER:-tigergraph}
PASS=${PASSWORD:-tigergraph}
GRAPH=${TG_GRAPH:-DocGraph}

su - tigergraph -c "gadmin start all" || true
sleep 5
/opt/scripts/wait_for_tg.sh || true

<<<<<<< HEAD
if [[ -f "$LICENSE_PATH" ]]; then
  su - tigergraph -c "gadmin license set -f $LICENSE_PATH || true"
  su - tigergraph -c "gadmin restart all || true"
  sleep 5
fi

su - tigergraph -c "echo -e '${PASS}\n${PASS}' | passwd tigergraph || true"
su - tigergraph -c "gsql 'CREATE GRAPH ${GRAPH}()'" || true

TMP_SCHEMA=$(mktemp)
TMP_QUERIES=$(mktemp)
sed "s|\$TG_GRAPH|${GRAPH}|g" /opt/gsql/schema.gsql > "$TMP_SCHEMA"
sed "s|\$TG_GRAPH|${GRAPH}|g" /opt/gsql/queries.gsql > "$TMP_QUERIES"

su - tigergraph -c "gsql $TMP_SCHEMA" || true
su - tigergraph -c "gsql $TMP_QUERIES" || true

rm -f "$TMP_SCHEMA" "$TMP_QUERIES"
=======
su - tigergraph -c "echo -e '${PASS}\n${PASS}' | passwd tigergraph || true"
su - tigergraph -c "gsql 'create graph $GRAPH()'" || true

su - tigergraph -c "gsql -g $GRAPH /opt/gsql/schema.gsql"
su - tigergraph -c "gsql -g $GRAPH /opt/gsql/loading_jobs.gsql"
su - tigergraph -c "gsql -g $GRAPH /opt/gsql/queries.gsql"
>>>>>>> f44c9c8a
<|MERGE_RESOLUTION|>--- conflicted
+++ resolved
@@ -9,30 +9,9 @@
 sleep 5
 /opt/scripts/wait_for_tg.sh || true
 
-<<<<<<< HEAD
-if [[ -f "$LICENSE_PATH" ]]; then
-  su - tigergraph -c "gadmin license set -f $LICENSE_PATH || true"
-  su - tigergraph -c "gadmin restart all || true"
-  sleep 5
-fi
-
-su - tigergraph -c "echo -e '${PASS}\n${PASS}' | passwd tigergraph || true"
-su - tigergraph -c "gsql 'CREATE GRAPH ${GRAPH}()'" || true
-
-TMP_SCHEMA=$(mktemp)
-TMP_QUERIES=$(mktemp)
-sed "s|\$TG_GRAPH|${GRAPH}|g" /opt/gsql/schema.gsql > "$TMP_SCHEMA"
-sed "s|\$TG_GRAPH|${GRAPH}|g" /opt/gsql/queries.gsql > "$TMP_QUERIES"
-
-su - tigergraph -c "gsql $TMP_SCHEMA" || true
-su - tigergraph -c "gsql $TMP_QUERIES" || true
-
-rm -f "$TMP_SCHEMA" "$TMP_QUERIES"
-=======
 su - tigergraph -c "echo -e '${PASS}\n${PASS}' | passwd tigergraph || true"
 su - tigergraph -c "gsql 'create graph $GRAPH()'" || true
 
 su - tigergraph -c "gsql -g $GRAPH /opt/gsql/schema.gsql"
 su - tigergraph -c "gsql -g $GRAPH /opt/gsql/loading_jobs.gsql"
-su - tigergraph -c "gsql -g $GRAPH /opt/gsql/queries.gsql"
->>>>>>> f44c9c8a
+su - tigergraph -c "gsql -g $GRAPH /opt/gsql/queries.gsql"